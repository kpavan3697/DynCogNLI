# DynCogNLI

A research-driven NLP system for **dynamic commonsense inference**, enabling models to adapt in real time to changing contexts and inputs.

---

## ⚙️ Setup

The following commands help you create and activate a virtual environment.  
This is used to create an isolated Python environment for your project.

```bash
python -m venv .venv
```

Activate the environment:

- **Windows (PowerShell)**
  ```powershell
  .venv\Scripts\Activate.ps1
  ```
- **Windows (CMD)**
  ```cmd
  .venv\Scripts\activate.bat
  ```
- **Linux / macOS**
  ```bash
  source .venv/bin/activate
  ```

Install required libraries:

```bash
pip install -r requirements.txt
```

---

## 🏋️ Training the Model

To train the Graph Attention Network (GAT) with ConceptNet and ATOMIC datasets:

```bash
python train_gat.py   --conceptnet data/conceptnet/conceptnet-assertions-5.6.0.csv   --atomic data/atomic2020/train.csv   --epochs 10   --batch-size 8
```

Arguments:

- `--conceptnet` → Path to ConceptNet CSV file
- `--atomic` → Path to ATOMIC dataset
- `--epochs` → Number of training epochs
- `--batch-size` → Training batch size

---

## 📊 Evaluation

The `eval_gat.py` script evaluates the performance of the trained GAT model. It loads a checkpoint, prepares evaluation data, runs inference, and computes metrics.

Key Functions:

- **Model Loading** → Loads a pre-trained checkpoint (`.pth`)
- **Data Preparation** → Prepares subgraphs + ground-truth persona labels
- **Inference** → Runs predictions on evaluation data
- **Metrics** → Accuracy, Precision, Recall, F1-score

Run evaluation with:

```bash
python -m tools.eval_gat   --atomic data/atomic2020/train.csv   --checkpoint models/persona_gat_model.pth   --device cpu   --terms laptop phone car "flight delay"
```

---

## 🔍 Checkpoint Inspection

The `inspect_checkpoint.py` script helps debug and verify PyTorch model checkpoint files (`.pth`) without needing the full model architecture.

Key Features:

- Displays **top-level keys** (`model_state_dict`, `epoch`, `optimizer_state_dict`, etc.)
- Lists **parameter names + tensor shapes**
- Shows **metadata** (`input_dim`, `hidden_dim`, `output_dim`)

Usage:

```bash
python tools/inspect_checkpoint.py models/persona_gat_model.pth
```

---

## 🌐 Streamlit Interface

The project includes a **Streamlit app** for interactive exploration.

Run with:

```bash
streamlit run app.py --server.runOnSave false
```

Access in your browser:

- Local: [http://localhost:8501](http://localhost:8501)
- Network: `http://<your-ip>:8501`

---

## 📂 Project Structure

```
DynCogNLI/
├── README.md                  # Project documentation
├── requirements.txt           # Project dependencies
├── config.json                # Configuration file
├── app.py                     # Streamlit interface
├── train_gat.py               # GAT model training script
├── train_baseline.py          # Baseline model training script
├── run_inference.py           # Inference pipeline
<<<<<<< HEAD
├── context/                   # Context management and encoders
│   ├── context_encoder.py
│   ├── context_manager.py
=======
├── test.py                    # Test runner / utility
├── TrainingResult.png         # Training results visualization
├── mock_graph.png             # Example graph visualization
│
├── context/                   # Context management and encoders
│   ├── context_encoder.py
│   ├── context_manager.py
│   ├── proj_structure.py
>>>>>>> 834a7dbd
│   ├── real_time_updater.py
│   ├── response_generator.py
│   └── transformer_encoder.py
│
├── data/                      # Datasets
│   ├── atomic2020/
│   │   └── train.csv
│   ├── conceptnet/
│   │   ├── conceptnet-assertions-5.6.0.csv
│   │   └── conceptnet.db
│   └── kg_mappings/
│       ├── node2id.json
│       └── rel2id.json
│
├── evaluation/                # Evaluation scripts & results
│   ├── evaluation_data.json
│   ├── evaluation_results.json
│   ├── evaluator.py
│   └── get_evaluation_stats.py
│
├── explanation_images/         # Supporting images for documentation
│
├── knowledge/                 # Knowledge graph utilities
│   ├── common_sense_client.py
│   ├── graph_builder.py
│   ├── graph_visualizer.py
│   ├── interactive_visualizer.py
│   ├── retriever.py
│   └── visualizer.py
│
├── llm/                       # Large language model interface
│   └── llm_responder.py
│
├── models/                    # Saved models and checkpoints
│   └── persona_gat_model.pth
│
├── preprocessing/             # Dataset loaders
│   ├── atomic_loader.py
│   └── conceptnet_loader.py
│
├── reasoning/                 # GNN reasoning modules
│   ├── gat_model.py
│   ├── graph_builder.py
│   ├── multi_hop_reasoner.py
│   └── simple_model.py
│
├── response/                  # Response generators
│   └── recommender.py
│
├── scripts/                   # Utility run scripts
│   ├── run_streamlit.bat
│   ├── run_streamlit.ps1
│   └── run_streamlit.sh
│
├── tools/                     # Analysis and evaluation tools
│   ├── app copy.py
│   ├── eval_gat.py
│   └── inspect_checkpoint.py
│
├── utils/                     # Helper utilities
│   └── graph_utils.py
│
└── visualization/             # Graph visualization tools
    └── graph_plotter.py

```

---

## 📜 Available Scripts

- `train_gat.py` → Train the GAT model
- `tools/eval_gat.py` → Evaluate the trained model
- `tools/inspect_checkpoint.py` → Inspect checkpoint contents
- `app.py` → Run Streamlit interface

---

## ⚡ Example Workflow

1. **Setup environment**

   ```bash
   python -m venv .venv
   .venv\Scripts\activate
   pip install -r requirements.txt
   ```

2. **Train the model**

   ```bash
   python train_gat.py --conceptnet data/conceptnet/conceptnet-assertions-5.6.0.csv --atomic data/atomic2020/train.csv --epochs 10 --batch-size 8
   ```

3. **Evaluate model performance**

   ```bash
   python -m tools.eval_gat --atomic data/atomic2020/train.csv --checkpoint models/persona_gat_model.pth --device cpu --terms laptop phone car "flight delay"
   ```

4. **Inspect a checkpoint**

   ```bash
   python tools/inspect_checkpoint.py models/persona_gat_model.pth
   ```

5. **Launch Streamlit app**
   ```bash
   streamlit run app.py --server.runOnSave false
   ```

---<|MERGE_RESOLUTION|>--- conflicted
+++ resolved
@@ -118,11 +118,6 @@
 ├── train_gat.py               # GAT model training script
 ├── train_baseline.py          # Baseline model training script
 ├── run_inference.py           # Inference pipeline
-<<<<<<< HEAD
-├── context/                   # Context management and encoders
-│   ├── context_encoder.py
-│   ├── context_manager.py
-=======
 ├── test.py                    # Test runner / utility
 ├── TrainingResult.png         # Training results visualization
 ├── mock_graph.png             # Example graph visualization
@@ -131,7 +126,6 @@
 │   ├── context_encoder.py
 │   ├── context_manager.py
 │   ├── proj_structure.py
->>>>>>> 834a7dbd
 │   ├── real_time_updater.py
 │   ├── response_generator.py
 │   └── transformer_encoder.py
